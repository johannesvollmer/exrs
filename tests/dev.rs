--- conflicted
+++ resolved
@@ -48,15 +48,11 @@
 
 #[test]
 #[ignore]
-<<<<<<< HEAD
 pub fn test_roundtrip() {
+    // let path = "tests/images/valid/openexr/TestImages/GammaChart.exr";
+    // let path = "tests/images/valid/custom/crowskull/crow_pxr24.exr";
     // let path = "tests/images/valid/custom/crowskull/crow_piz_noisy_rgb.exr";
     let path = "tests/images/valid/custom/crowskull/crow_rle.exr";
-=======
-pub fn dev_roundtrip() {
-    // let path = "tests/images/valid/openexr/TestImages/GammaChart.exr";
-    let path = "tests/images/valid/custom/crowskull/crow_pxr24.exr";
->>>>>>> 99db3d2a
 
     print!("starting read 1... ");
     io::stdout().flush().unwrap();
