[package]
name = "exr"
description = "Read and write OpenEXR files without any unsafe code"
keywords = ["exr", "openexr", "file", "binary", "io"]
categories = ["encoding", "filesystem", "graphics", "multimedia"]

version = "0.7.4"
edition = "2018"
authors = ["johannesvollmer <johannes596@t-online.de>"]

repository = "https://github.com/johannesvollmer/exrs"
readme = "README.md"
license-file = "LICENSE.md"
exclude = [ "specification/*", "specification/**", "tests/images/*", "tests/images/**" ]

[badges]
maintenance = { status = "actively-developed" }

[lib]
path = "src/lib.rs"
test = true
doctest = true
bench = true
doc = true
plugin = false
proc-macro = false

[dependencies]
lebe = "0.5.1"        # generic binary serialization
<<<<<<< HEAD
half = "1.4.1"        # 16 bit float pixel data type
=======
half = "1.5.0"        # 16 bit float pixel data type
>>>>>>> ebb76cbf
bit_field = "0.10.0"  # exr file version bit flags
libflate = "0.1.27"   # zlib compression
smallvec = "1.3.0"    # make cache friendly allocations             TODO profile if smallvec is really an improvement!
rayon = "1.3.0"       # multi-core compression and decompression     TODO make this an optional feature?

[dev-dependencies]
bencher = "0.1.5"
image = "0.23.3"          # used to convert one exr to some pngs
walkdir = "2.3.1"         # automatically test things for all files in a directory
rand = "0.7.3"            # used for fuzz testing


[[bench]]
name = "read"
harness = false

[[bench]]
name = "profiling"
harness = false

[[bench]]
name = "write"
harness = false

[[bench]]
name = "rgba"
harness = false


# test with fast runtime speed and moderate build speed
[profile.dev]
opt-level = 3
debug = true

# release with fastest runtime speed
[profile.release]
opt-level = 3
lto = true
debug = false
codegen-units = 1

# test with fast runtime speed and moderate build speed
[profile.test]
opt-level = 3
debug = true

# bench with fastest runtime speed
[profile.bench]
opt-level = 3
lto = true
debug = true
codegen-units = 1<|MERGE_RESOLUTION|>--- conflicted
+++ resolved
@@ -27,11 +27,7 @@
 
 [dependencies]
 lebe = "0.5.1"        # generic binary serialization
-<<<<<<< HEAD
-half = "1.4.1"        # 16 bit float pixel data type
-=======
 half = "1.5.0"        # 16 bit float pixel data type
->>>>>>> ebb76cbf
 bit_field = "0.10.0"  # exr file version bit flags
 libflate = "0.1.27"   # zlib compression
 smallvec = "1.3.0"    # make cache friendly allocations             TODO profile if smallvec is really an improvement!
