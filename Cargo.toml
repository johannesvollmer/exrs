--- conflicted
+++ resolved
@@ -32,12 +32,7 @@
 bit_field = "^0.10.1"          # exr file version bit flags
 miniz_oxide = "^0.8.0"         # zip compression for pxr24
 smallvec = "^1.7.0"            # make cache-friendly allocations        TODO profile if smallvec is really an improvement!
-<<<<<<< HEAD
 rayon-core = { version = "^1.11.0", optional = true }         # threading for parallel compression
-flume = { version = "^0.11.0", default-features = false }              # crossbeam, but less unsafe code        TODO make this an optional feature?
-=======
-rayon-core = "^1.11.0"         # threading for parallel compression     TODO make this an optional feature?
->>>>>>> 7f312beb
 zune-inflate = { version = "^0.2.3", default-features = false, features = ["zlib"] }  # zip decompression, faster than miniz_oxide
 
 [dev-dependencies]
