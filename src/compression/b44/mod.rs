mod table;

use crate::compression::{mod_p, ByteVec};
use crate::error::usize_to_i32;
use crate::io::Data;
use crate::meta::attribute::ChannelList;
use crate::prelude::*;
use std::cmp::min;
use std::mem::size_of;
use table::{EXP_TABLE, LOG_TABLE};
use lebe::io::{ReadPrimitive, WriteEndian};

const BLOCK_SAMPLE_COUNT: usize = 4;

// As B44 compression is only use on f16 channels, we can have a conste for this value.
const BLOCK_X_BYTE_COUNT: usize = BLOCK_SAMPLE_COUNT * size_of::<u16>();

#[inline]
fn convert_from_linear(s: &mut [u16; 16]) {
    for v in s {
        *v = EXP_TABLE[*v as usize];
    }
}

#[inline]
fn convert_to_linear(s: &mut [u16; 16]) {
    for v in s {
        *v = LOG_TABLE[*v as usize];
    }
}

#[inline]
fn shift_and_round(x: i32, shift: i32) -> i32 {
    let x = x << 1;
    let a = (1 << shift) - 1;
    let shift = shift + 1;
    let b = (x >> shift) & 1;
    (x + a + b) >> shift
}

/// Pack a block of 4 by 4 16-bit pixels (32 bytes, the array `s`) into either 14 or 3 bytes.
fn pack(s: [u16; 16], b: &mut [u8], optimize_flat_fields: bool, exact_max: bool) -> usize {

    let mut t = [0u16; 16];

    for i in 0..16 {
        if (s[i] & 0x7c00) == 0x7c00 {
            t[i] = 0x8000;
        } else if (s[i] & 0x8000) != 0 {
            t[i] = !s[i];
        } else {
            t[i] = s[i] | 0x8000;
        }
    }

    let t_max = t.iter().max().unwrap();

    // Compute a set of running differences, r[0] ... r[14]:
    // Find a shift value such that after rounding off the
    // rightmost bits and shifting all differences are between
    // -32 and +31.  Then bias the differences so that they
    // end up between 0 and 63.
    let mut shift = -1;
    let mut d = [0i32; 16];
    let mut r = [0i32; 15];
    let mut r_min: i32;
    let mut r_max: i32;

    const BIAS: i32 = 0x20;

    loop {
        shift += 1;

        // Compute absolute differences, d[0] ... d[15],
        // between t_max and t[0] ... t[15].
        //
        // Shift and round the absolute differences.
        d.iter_mut()
            .zip(&t)
            .for_each(|(d_v, t_v)| *d_v = shift_and_round((t_max - t_v).into(), shift));

        // Convert d[0] .. d[15] into running differences
        r[0] = d[0] - d[4] + BIAS;
        r[1] = d[4] - d[8] + BIAS;
        r[2] = d[8] - d[12] + BIAS;

        r[3] = d[0] - d[1] + BIAS;
        r[4] = d[4] - d[5] + BIAS;
        r[5] = d[8] - d[9] + BIAS;
        r[6] = d[12] - d[13] + BIAS;

        r[7] = d[1] - d[2] + BIAS;
        r[8] = d[5] - d[6] + BIAS;
        r[9] = d[9] - d[10] + BIAS;
        r[10] = d[13] - d[14] + BIAS;

        r[11] = d[2] - d[3] + BIAS;
        r[12] = d[6] - d[7] + BIAS;
        r[13] = d[10] - d[11] + BIAS;
        r[14] = d[14] - d[15] + BIAS;

        r_min = r[0];
        r_max = r[0];

        r.iter().copied().for_each(|v| {
            if r_min > v {
                r_min = v;
            }

            if r_max < v {
                r_max = v;
            }
        });

        if !(r_min < 0 || r_max > 0x3f) {
            break;
        }
    }

    if r_min == BIAS && r_max == BIAS && optimize_flat_fields {
        // Special case - all pixels have the same value.
        // We encode this in 3 instead of 14 bytes by
        // storing the value 0xfc in the third output byte,
        // which cannot occur in the 14-byte encoding.
        b[0] = (t[0] >> 8) as u8;
        b[1] = t[0] as u8;
        b[2] = 0xfc;

        return 3;
    }

    if exact_max {
        // Adjust t[0] so that the pixel whose value is equal
        // to t_max gets represented as accurately as possible.
        t[0] = t_max - (d[0] << shift) as u16;
    }

    // Pack t[0], shift and r[0] ... r[14] into 14 bytes:
    b[0] = (t[0] >> 8) as u8;
    b[1] = t[0] as u8;

    b[2] = ((shift << 2) | (r[0] >> 4)) as u8;
    b[3] = ((r[0] << 4) | (r[1] >> 2)) as u8;
    b[4] = ((r[1] << 6) | r[2]) as u8;

    b[5] = ((r[3] << 2) | (r[4] >> 4)) as u8;
    b[6] = ((r[4] << 4) | (r[5] >> 2)) as u8;
    b[7] = ((r[5] << 6) | r[6]) as u8;

    b[8] = ((r[7] << 2) | (r[8] >> 4)) as u8;
    b[9] = ((r[8] << 4) | (r[9] >> 2)) as u8;
    b[10] = ((r[9] << 6) | r[10]) as u8;

    b[11] = ((r[11] << 2) | (r[12] >> 4)) as u8;
    b[12] = ((r[12] << 4) | (r[13] >> 2)) as u8;
    b[13] = ((r[13] << 6) | r[14]) as u8;

    return 14;
}

// Tiny macro to simply get block array value as a u32.
macro_rules! b32 {
    ($b:expr, $i:expr) => {
        $b[$i] as u32
    };
}

// 0011 1111
const SIX_BITS: u32 = 0x3f;

// Unpack a 14-byte block into 4 by 4 16-bit pixels.
fn unpack14(b: &[u8], s: &mut [u16; 16]) {
    debug_assert_eq!(b.len(), 14);
    debug_assert_ne!(b[2], 0xfc);

    s[0] = ((b32!(b, 0) << 8) | b32!(b, 1)) as u16;

    let shift = b32!(b, 2) >> 2;
    let bias = 0x20 << shift;

    s[4] = (s[0] as u32 + ((((b32!(b, 2) << 4) | (b32!(b, 3) >> 4)) & SIX_BITS) << shift) - bias) as u16;
    s[8] = (s[4] as u32 + ((((b32!(b, 3) << 2) | (b32!(b, 4) >> 6)) & SIX_BITS) << shift) - bias) as u16;
    s[12] = (s[8] as u32 + ((b32!(b, 4) & SIX_BITS) << shift) - bias) as u16;

    s[1] = (s[0] as u32 + ((b32!(b, 5) >> 2) << shift) - bias) as u16;
    s[5] = (s[4] as u32 + ((((b32!(b, 5) << 4) | (b32!(b, 6) >> 4)) & SIX_BITS) << shift) - bias) as u16;
    s[9] = (s[8] as u32 + ((((b32!(b, 6) << 2) | (b32!(b, 7) >> 6)) & SIX_BITS) << shift) - bias) as u16;
    s[13] = (s[12] as u32 + ((b32!(b, 7) & SIX_BITS) << shift) - bias) as u16;

    s[2] = (s[1] as u32 + ((b32!(b, 8) >> 2) << shift) - bias) as u16;
    s[6] = (s[5] as u32 + ((((b32!(b, 8) << 4) | (b32!(b, 9) >> 4)) & SIX_BITS) << shift)  - bias) as u16;
    s[10] = (s[9] as u32 + ((((b32!(b, 9) << 2) | (b32!(b, 10) >> 6)) & SIX_BITS) << shift) - bias) as u16;
    s[14] = (s[13] as u32 + ((b32!(b, 10) & SIX_BITS) << shift) - bias) as u16;

    s[3] = (s[2] as u32 + ((b32!(b, 11) >> 2) << shift) - bias) as u16;
    s[7] = (s[6] as u32 + ((((b32!(b, 11) << 4) | (b32!(b, 12) >> 4)) & SIX_BITS) << shift) - bias) as u16;
    s[11] = (s[10] as u32 + ((((b32!(b, 12) << 2) | (b32!(b, 13) >> 6)) & SIX_BITS) << shift) - bias) as u16;
    s[15] = (s[14] as u32 + ((b32!(b, 13) & SIX_BITS) << shift) - bias) as u16;

    for i in 0..16 {
        if (s[i] & 0x8000) != 0 {
            s[i] &= 0x7fff;
        } else {
            s[i] = !s[i];
        }
    }
}

// Unpack a 3-byte block `b` into 4 by 4 identical 16-bit pixels in `s` array.
fn unpack3(b: &[u8], s: &mut [u16; 16]) {
    // this assertion panics for fuzzed images.
    // assuming this debug assertion is an overly strict check to catch potential compression errors.
    // disabling because it panics when fuzzed.
    // when commenting out, it simply works (maybe it should return an error instead?).
    // debug_assert_eq!(b[2], 0xfc);

    // Get the 16-bit value from the block.
    let mut value = ((b32!(b, 0) << 8) | b32!(b, 1)) as u16;

    if (value & 0x8000) != 0 {
        value &= 0x7fff;
    } else {
        value = !value;
    }

    s.fill(value); // All pixels have save value.
}

#[derive(Debug)]
struct ChannelData {
    tmp_start_index: usize,
    tmp_end_index: usize,
    resolution: Vec2<usize>,
    y_sampling: usize,
    sample_type: SampleType,
    quantize_linearly: bool,
    samples_per_pixel: usize,
}

// TODO: Unsafe seems to be required to efficiently copy whole slice of u16 ot u8. For now, we use
//   a less efficient, yet safe, implementation.
#[inline]
fn memcpy_u16_to_u8(src: &[u16], mut dst: &mut [u8]) {
    use lebe::prelude::*;
    dst.write_as_native_endian(src).expect("byte copy error");
}

#[inline]
fn memcpy_u8_to_u16(mut src: &[u8], dst: &mut [u16]) {
    use lebe::prelude::*;
    src.read_from_native_endian_into(dst).expect("byte copy error");
}

#[inline]
fn cpy_u8(src: &[u16], src_i: usize, dst: &mut [u8], dst_i: usize, n: usize) {
    memcpy_u16_to_u8(&src[src_i..src_i + n], &mut dst[dst_i..dst_i + 2 * n]);
}

pub fn decompress(
    channels: &ChannelList,
    compressed_le: ByteVec,
    rectangle: IntegerBounds,
    expected_byte_size: usize,
    _pedantic: bool,
) -> Result<ByteVec> {
    debug_assert_eq!(
        expected_byte_size,
        rectangle.size.area() * channels.bytes_per_pixel,
        "expected byte size does not match header" // TODO compute instead of passing argument?
    );

    debug_assert!(!channels.list.is_empty(), "no channels found");

    if compressed_le.is_empty() {
        return Ok(Vec::new());
    }

    // Extract channel information needed for decompression.
    let mut channel_data: Vec<ChannelData> = Vec::with_capacity(channels.list.len());
    let mut tmp_read_index = 0;

    for channel in channels.list.iter() {
        let channel = ChannelData {
            tmp_start_index: tmp_read_index,
            tmp_end_index: tmp_read_index,
            resolution: channel.subsampled_resolution(rectangle.size),
            y_sampling: channel.sampling.y(),
            sample_type: channel.sample_type,
            quantize_linearly: channel.quantize_linearly,
            samples_per_pixel: channel.sampling.area(),
        };

        tmp_read_index += channel.resolution.area()
            * channel.samples_per_pixel
            * channel.sample_type.bytes_per_sample();

        channel_data.push(channel);
    }

    // Temporary buffer is used to decompress B44 datas the way they are stored in the compressed
    // buffer (channel by channel). We interleave the final result later.
    let mut tmp = Vec::with_capacity(expected_byte_size);

    // Index in the compressed buffer.
    let mut in_i = 0usize;

    let mut remaining_le = compressed_le.len();

    for channel in &channel_data {

        debug_assert_eq!(remaining_le, compressed_le.len() - in_i);

        // Compute information for current channel.
        let sample_count = channel.resolution.area() * channel.samples_per_pixel;
        let byte_count = sample_count * channel.sample_type.bytes_per_sample();

        // Sample types that does not support B44 compression (u32 and f32) are raw copied.
        // In this branch, "compressed" array is actually raw, uncompressed data.
        if channel.sample_type != SampleType::F16 {

            debug_assert_eq!(channel.sample_type.bytes_per_sample(), 4);

            if remaining_le < byte_count {
                return Err(Error::invalid("not enough data"));
            }

            tmp.extend_from_slice(&compressed_le[in_i..(in_i + byte_count)]);

            in_i += byte_count;
            remaining_le -= byte_count;

            continue;
        }

        // HALF channel
        // The rest of the code assume we are manipulating u16 (2 bytes) values.
        debug_assert_eq!(channel.sample_type, SampleType::F16);
        debug_assert_eq!(channel.sample_type.bytes_per_sample(), size_of::<u16>());

        // Increase buffer to get new uncompressed datas.
        tmp.resize(tmp.len() + byte_count, 0);

        let x_sample_count = channel.resolution.x() * channel.samples_per_pixel;
        let y_sample_count = channel.resolution.y() * channel.samples_per_pixel;

        let bytes_per_sample = size_of::<u16>();

        let x_byte_count = x_sample_count * bytes_per_sample;
        let cd_start = channel.tmp_start_index;

        for y in (0..y_sample_count).step_by(BLOCK_SAMPLE_COUNT) {
            // Compute index in output (decompressed) buffer. We have 4 rows, because we will
            // uncompress 4 by 4 data blocks.
            let mut row0 = cd_start + y * x_byte_count;
            let mut row1 = row0 + x_byte_count;
            let mut row2 = row1 + x_byte_count;
            let mut row3 = row2 + x_byte_count;

            // Move in pixel x line, 4 by 4.
            for x in (0..x_sample_count).step_by(BLOCK_SAMPLE_COUNT) {

                // Extract the 4 by 4 block of 16-bit floats from the compressed buffer.
                let mut s = [0u16; 16];

                if remaining_le < 3 {
                    return Err(Error::invalid("not enough data"));
                }

                // If shift exponent is 63, call unpack14 (ignoring unused bits)
                if compressed_le[in_i + 2] >= (13 << 2) {
                    if remaining_le < 3 {
                        return Err(Error::invalid("not enough data"));
                    }

                    unpack3(&compressed_le[in_i..(in_i + 3)], &mut s);

                    in_i += 3;
                    remaining_le -= 3;
                } else {
                    if remaining_le < 14 {
                        return Err(Error::invalid("not enough data"));
                    }

                    unpack14(&compressed_le[in_i..(in_i + 14)], &mut s);

                    in_i += 14;
                    remaining_le -= 14;
                }

                if channel.quantize_linearly {
                    convert_to_linear(&mut s);
                }

                // Get resting samples from the line to copy in temp buffer (without going outside channel).
                let x_resting_sample_count = match x + 3 < x_sample_count {
                    true => BLOCK_SAMPLE_COUNT,
                    false => x_sample_count - x,
                };

                debug_assert!(x_resting_sample_count > 0);
                debug_assert!(x_resting_sample_count <= BLOCK_SAMPLE_COUNT);

                // Copy rows (without going outside channel).
                if y + 3 < y_sample_count {
                    cpy_u8(&s, 0, &mut tmp, row0, x_resting_sample_count);
                    cpy_u8(&s, 4, &mut tmp, row1, x_resting_sample_count);
                    cpy_u8(&s, 8, &mut tmp, row2, x_resting_sample_count);
                    cpy_u8(&s, 12, &mut tmp, row3, x_resting_sample_count);
                } else {
                    debug_assert!(y < y_sample_count);

                    cpy_u8(&s, 0, &mut tmp, row0, x_resting_sample_count);

                    if y + 1 < y_sample_count {
                        cpy_u8(&s, 4, &mut tmp, row1, x_resting_sample_count);
                    }

                    if y + 2 < y_sample_count {
                        cpy_u8(&s, 8, &mut tmp, row2, x_resting_sample_count);
                    }
                }

                // Update row's array index to 4 next pixels.
                row0 += BLOCK_X_BYTE_COUNT;
                row1 += BLOCK_X_BYTE_COUNT;
                row2 += BLOCK_X_BYTE_COUNT;
                row3 += BLOCK_X_BYTE_COUNT;
            }
        }
    }

    debug_assert_eq!(tmp.len(), expected_byte_size);

    // Interleave uncompressed channel data.
    let mut out = Vec::with_capacity(expected_byte_size);

    for y in rectangle.position.y()..rectangle.end().y() {
        for channel in &mut channel_data {
            if mod_p(y, usize_to_i32(channel.y_sampling, "sampling")?) != 0 {
                continue;
            }

            // Find data location in temporary buffer.
            let x_sample_count = channel.resolution.x() * channel.samples_per_pixel;
            let bytes_per_line = x_sample_count * channel.sample_type.bytes_per_sample();
            let next_tmp_end_index = channel.tmp_end_index + bytes_per_line;
            let channel_bytes = &tmp[channel.tmp_end_index..next_tmp_end_index];

            channel.tmp_end_index = next_tmp_end_index;

            // TODO do not convert endianness for f16-only images
            //      see https://github.com/AcademySoftwareFoundation/openexr/blob/3bd93f85bcb74c77255f28cdbb913fdbfbb39dfe/OpenEXR/IlmImf/ImfTiledOutputFile.cpp#L750-L842
            // We can support uncompressed data in the machine's native format
            // if all image channels are of type HALF, and if the Xdr and the
            // native representations of a half have the same size.

            if channel.sample_type == SampleType::F16 {
                // TODO simplify this and make it memcpy on little endian systems
                // https://github.com/AcademySoftwareFoundation/openexr/blob/a03aca31fa1ce85d3f28627dbb3e5ded9494724a/src/lib/OpenEXR/ImfB44Compressor.cpp#L943
                for mut f16_bytes in channel_bytes.chunks(std::mem::size_of::<f16>()) {
                    let native_endian_f16_bits = u16::read_from_little_endian(&mut f16_bytes).expect("memory read failed");
                    out.write_as_native_endian(&native_endian_f16_bits).expect("memory write failed");
                }
            }
            else {
                u8::write_slice_ne(&mut out, channel_bytes)
                    .expect("write to in-memory failed");
            }
        }
    }

    for index in 1..channel_data.len() {
        debug_assert_eq!(
            channel_data[index - 1].tmp_end_index,
            channel_data[index].tmp_start_index
        );
    }

    debug_assert_eq!(out.len(), expected_byte_size);

    // TODO do not convert endianness for f16-only images
    //      see https://github.com/AcademySoftwareFoundation/openexr/blob/3bd93f85bcb74c77255f28cdbb913fdbfbb39dfe/OpenEXR/IlmImf/ImfTiledOutputFile.cpp#L750-L842
    super::convert_little_endian_to_current(out, channels, rectangle)
}

pub fn compress(
    channels: &ChannelList,
    uncompressed_ne: ByteVec,
    rectangle: IntegerBounds,
    optimize_flat_fields: bool,
) -> Result<ByteVec> {
    if uncompressed_ne.is_empty() {
        return Ok(Vec::new());
    }

    // TODO do not convert endianness for f16-only images
    //      see https://github.com/AcademySoftwareFoundation/openexr/blob/3bd93f85bcb74c77255f28cdbb913fdbfbb39dfe/OpenEXR/IlmImf/ImfTiledOutputFile.cpp#L750-L842
<<<<<<< HEAD
    let uncompressed = super::convert_current_to_little_endian(uncompressed, channels, rectangle)?;
    let uncompressed = uncompressed.as_slice(); // TODO no alloc
=======
    let uncompressed_le = super::convert_current_to_little_endian(uncompressed_ne, channels, rectangle);
    let uncompressed_le = uncompressed_le.as_slice(); // TODO no alloc
>>>>>>> c3c2252e

    let mut channel_data = Vec::new();

    let mut tmp_end_index = 0;
    for channel in &channels.list {
        let number_samples = channel.subsampled_resolution(rectangle.size);

        let sample_count = channel.subsampled_resolution(rectangle.size).area();
        let byte_count = sample_count * channel.sample_type.bytes_per_sample();

        let channel = ChannelData {
            tmp_start_index: tmp_end_index,
            tmp_end_index,
            y_sampling: channel.sampling.y(),
            resolution: number_samples,
            sample_type: channel.sample_type,
            quantize_linearly: channel.quantize_linearly,
            samples_per_pixel: channel.sampling.area(),
        };

        tmp_end_index += byte_count;
        channel_data.push(channel);
    }

    let mut tmp = vec![0_u8; uncompressed_le.len()];

    debug_assert_eq!(tmp_end_index, tmp.len());

    let mut remaining_uncompressed_bytes = uncompressed_le;

    for y in rectangle.position.y()..rectangle.end().y() {
        for channel in &mut channel_data {
            if mod_p(y, usize_to_i32(channel.y_sampling, "sampling")?) != 0 {
                continue;
            }

            let x_sample_count = channel.resolution.x() * channel.samples_per_pixel;
            let bytes_per_line = x_sample_count * channel.sample_type.bytes_per_sample();
            let next_tmp_end_index = channel.tmp_end_index + bytes_per_line;
            let target = &mut tmp[channel.tmp_end_index..next_tmp_end_index];

            channel.tmp_end_index = next_tmp_end_index;

            // TODO do not convert endianness for f16-only images
            //      see https://github.com/AcademySoftwareFoundation/openexr/blob/3bd93f85bcb74c77255f28cdbb913fdbfbb39dfe/OpenEXR/IlmImf/ImfTiledOutputFile.cpp#L750-L842
            // We can support uncompressed data in the machine's native format
            // if all image channels are of type HALF, and if the Xdr and the
            // native representations of a half have the same size.

            if channel.sample_type == SampleType::F16 {

                // TODO simplify this and make it memcpy on little endian systems
                // https://github.com/AcademySoftwareFoundation/openexr/blob/a03aca31fa1ce85d3f28627dbb3e5ded9494724a/src/lib/OpenEXR/ImfB44Compressor.cpp#L640

                for mut out_f16_bytes in target.chunks_mut(2) {
                    let native_endian_f16_bits = u16::read_from_native_endian(&mut remaining_uncompressed_bytes).expect("memory read failed");
                    out_f16_bytes.write_as_little_endian(&native_endian_f16_bits).expect("memory write failed");
                }
            }
            else {
                u8::read_slice_ne(&mut remaining_uncompressed_bytes, target)
                    .expect("in-memory read failed");
            }
        }
    }

    // Generate a whole buffer that we will crop to proper size once compression is done.
    let mut b44_compressed = vec![0; std::cmp::max(2048, uncompressed_le.len())];
    let mut b44_end = 0; // Buffer byte index for storing next compressed values.

    for channel in &channel_data {
        // U32 and F32 channels are raw copied.
        if channel.sample_type != SampleType::F16 {

            debug_assert_eq!(channel.sample_type.bytes_per_sample(), 4);

            // Raw byte copy.
            let slice = &tmp[channel.tmp_start_index..channel.tmp_end_index];
            slice.iter().copied().for_each(|b| {
                b44_compressed[b44_end] = b;
                b44_end += 1;
            });

            continue;
        }

        // HALF channel
        debug_assert_eq!(channel.sample_type, SampleType::F16);
        debug_assert_eq!(channel.sample_type.bytes_per_sample(), size_of::<u16>());

        let x_sample_count = channel.resolution.x() * channel.samples_per_pixel;
        let y_sample_count = channel.resolution.y() * channel.samples_per_pixel;

        let x_byte_count = x_sample_count * size_of::<u16>();
        let cd_start = channel.tmp_start_index;

        for y in (0..y_sample_count).step_by(BLOCK_SAMPLE_COUNT) {
            //
            // Copy the next 4x4 pixel block into array s.
            // If the width, cd.nx, or the height, cd.ny, of
            // the pixel data in _tmpBuffer is not divisible
            // by 4, then pad the data by repeating the
            // rightmost column and the bottom row.
            //

            // Compute row index in temp buffer.
            let mut row0 = cd_start + y * x_byte_count;
            let mut row1 = row0 + x_byte_count;
            let mut row2 = row1 + x_byte_count;
            let mut row3 = row2 + x_byte_count;

            if y + 3 >= y_sample_count {
                if y + 1 >= y_sample_count {
                    row1 = row0;
                }

                if y + 2 >= y_sample_count {
                    row2 = row1;
                }

                row3 = row2;
            }

            for x in (0..x_sample_count).step_by(BLOCK_SAMPLE_COUNT) {
                let mut s = [0u16; 16];

                if x + 3 >= x_sample_count {
                    let n = x_sample_count - x;

                    for i in 0..BLOCK_SAMPLE_COUNT {
                        let j = min(i, n - 1) * 2;

                        // TODO: Make [u8; 2] to u16 fast.
                        s[i + 0] = u16::from_ne_bytes([tmp[row0 + j], tmp[row0 + j + 1]]);
                        s[i + 4] = u16::from_ne_bytes([tmp[row1 + j], tmp[row1 + j + 1]]);
                        s[i + 8] = u16::from_ne_bytes([tmp[row2 + j], tmp[row2 + j + 1]]);
                        s[i + 12] = u16::from_ne_bytes([tmp[row3 + j], tmp[row3 + j + 1]]);
                    }
                } else {
                    memcpy_u8_to_u16(&tmp[row0..(row0 + BLOCK_X_BYTE_COUNT)], &mut s[0..4]);
                    memcpy_u8_to_u16(&tmp[row1..(row1 + BLOCK_X_BYTE_COUNT)], &mut s[4..8]);
                    memcpy_u8_to_u16(&tmp[row2..(row2 + BLOCK_X_BYTE_COUNT)], &mut s[8..12]);
                    memcpy_u8_to_u16(&tmp[row3..(row3 + BLOCK_X_BYTE_COUNT)], &mut s[12..16]);
                }

                // Move to next block.
                row0 += BLOCK_X_BYTE_COUNT;
                row1 += BLOCK_X_BYTE_COUNT;
                row2 += BLOCK_X_BYTE_COUNT;
                row3 += BLOCK_X_BYTE_COUNT;

                // Compress the contents of array `s` and append the results to the output buffer.
                if channel.quantize_linearly {
                    convert_from_linear(&mut s);
                }

                b44_end += pack(
                    s,
                    &mut b44_compressed[b44_end..(b44_end + 14)],
                    optimize_flat_fields,
                    !channel.quantize_linearly,
                );
            }
        }
    }

    b44_compressed.resize(b44_end, 0);

    Ok(b44_compressed)
}

#[cfg(test)]
mod test {
    use crate::compression::b44;
    use crate::compression::b44::{convert_from_linear, convert_to_linear};
    use crate::compression::ByteVec;
    use crate::image::validate_results::ValidateResult;
    use crate::meta::attribute::ChannelList;
    use crate::prelude::f16;
    use crate::prelude::*;

    #[test]
    fn test_convert_from_to_linear() {
        // Create two identical arrays with random floats.
        let mut s1 = [0u16; 16];

        for i in 0..16 {
            s1[i] = f16::from_f32(rand::random::<f32>()).to_bits();
        }

        let s2 = s1.clone();

        // Apply two reversible conversion.
        convert_from_linear(&mut s1);
        convert_to_linear(&mut s1);

        // And check.
        for (u1, u2) in s1.iter().zip(&s2) {
            let f1 = f16::from_bits(*u1).to_f64();
            let f2 = f16::from_bits(*u2).to_f64();
            assert!((f1 - f2).abs() < 0.01);
        }
    }

    fn test_roundtrip_noise_with(
        channels: ChannelList,
        rectangle: IntegerBounds,
    ) -> (ByteVec, ByteVec, ByteVec) {
        let byte_count = channels
            .list
            .iter()
            .map(|c| {
                c.subsampled_resolution(rectangle.size).area() * c.sample_type.bytes_per_sample()
            })
            .sum();

        assert!(byte_count > 0);

        let pixel_bytes: ByteVec = (0..byte_count).map(|_| rand::random()).collect();

        assert_eq!(pixel_bytes.len(), byte_count);

        let compressed = b44::compress(&channels, pixel_bytes.clone(), rectangle, true).unwrap();

        let decompressed =
            b44::decompress(&channels, compressed.clone(), rectangle, pixel_bytes.len(), true).unwrap();

        assert_eq!(decompressed.len(), pixel_bytes.len());

        (pixel_bytes, compressed, decompressed)
    }

    #[test]
    fn roundtrip_noise_f16() {
        let channel = ChannelDescription {
            sample_type: SampleType::F16,
            name: Default::default(),
            quantize_linearly: false,
            sampling: Vec2(1, 1),
        };

        // Two similar channels.
        let channels = ChannelList::new(smallvec![channel.clone(), channel]);

        let rectangle = IntegerBounds {
            position: Vec2(-30, 100),
            size: Vec2(322, 731),
        };

        let (pixel_bytes, compressed, decompressed) =
            test_roundtrip_noise_with(channels, rectangle);

        // On my tests, B44 give a size of 44.08% the original data (this assert implies enough
        // pixels to be relevant).
        assert_eq!(pixel_bytes.len(), 941528);
        assert_eq!(compressed.len(), 415044);
        assert_eq!(decompressed.len(), 941528);
    }

    #[test]
    fn roundtrip_noise_f16_tiny() {
        let channel = ChannelDescription {
            sample_type: SampleType::F16,
            name: Default::default(),
            quantize_linearly: false,
            sampling: Vec2(1, 1),
        };

        // Two similar channels.
        let channels = ChannelList::new(smallvec![channel.clone(), channel]);

        let rectangle = IntegerBounds {
            position: Vec2(0, 0),
            size: Vec2(3, 2),
        };

        let (pixel_bytes, compressed, decompressed) =
            test_roundtrip_noise_with(channels, rectangle);

        // B44 being 4 by 4 block, compression is less efficient for tiny images.
        assert_eq!(pixel_bytes.len(), 24);
        assert_eq!(compressed.len(), 28);
        assert_eq!(decompressed.len(), 24);
    }

    #[test]
    fn roundtrip_noise_f32() {
        let channel = ChannelDescription {
            sample_type: SampleType::F32,
            name: Default::default(),
            quantize_linearly: false,
            sampling: Vec2(1, 1),
        };

        // Two similar channels.
        let channels = ChannelList::new(smallvec![channel.clone(), channel]);

        let rectangle = IntegerBounds {
            position: Vec2(-30, 100),
            size: Vec2(322, 731),
        };

        let (pixel_bytes, compressed, decompressed) =
            test_roundtrip_noise_with(channels, rectangle);

        assert_eq!(pixel_bytes.len(), 1883056);
        assert_eq!(compressed.len(), 1883056);
        assert_eq!(decompressed.len(), 1883056);
        assert_eq!(pixel_bytes, decompressed);
    }

    #[test]
    fn roundtrip_noise_f32_tiny() {
        let channel = ChannelDescription {
            sample_type: SampleType::F32,
            name: Default::default(),
            quantize_linearly: false,
            sampling: Vec2(1, 1),
        };

        // Two similar channels.
        let channels = ChannelList::new(smallvec![channel.clone(), channel]);

        let rectangle = IntegerBounds {
            position: Vec2(0, 0),
            size: Vec2(3, 2),
        };

        let (pixel_bytes, compressed, decompressed) =
            test_roundtrip_noise_with(channels, rectangle);

        assert_eq!(pixel_bytes.len(), 48);
        assert_eq!(compressed.len(), 48);
        assert_eq!(decompressed.len(), 48);
        assert_eq!(pixel_bytes, decompressed);
    }

    #[test]
    fn roundtrip_noise_u32() {
        let channel = ChannelDescription {
            sample_type: SampleType::U32,
            name: Default::default(),
            quantize_linearly: false,
            sampling: Vec2(1, 1),
        };

        // Two similar channels.
        let channels = ChannelList::new(smallvec![channel.clone(), channel]);

        let rectangle = IntegerBounds {
            position: Vec2(-30, 100),
            size: Vec2(322, 731),
        };

        let (pixel_bytes, compressed, decompressed) =
            test_roundtrip_noise_with(channels, rectangle);

        assert_eq!(pixel_bytes.len(), 1883056);
        assert_eq!(compressed.len(), 1883056);
        assert_eq!(decompressed.len(), 1883056);
        assert_eq!(pixel_bytes, decompressed);
    }

    #[test]
    fn roundtrip_noise_u32_tiny() {
        let channel = ChannelDescription {
            sample_type: SampleType::U32,
            name: Default::default(),
            quantize_linearly: false,
            sampling: Vec2(1, 1),
        };

        // Two similar channels.
        let channels = ChannelList::new(smallvec![channel.clone(), channel]);

        let rectangle = IntegerBounds {
            position: Vec2(0, 0),
            size: Vec2(3, 2),
        };

        let (pixel_bytes, compressed, decompressed) =
            test_roundtrip_noise_with(channels, rectangle);

        assert_eq!(pixel_bytes.len(), 48);
        assert_eq!(compressed.len(), 48);
        assert_eq!(decompressed.len(), 48);
        assert_eq!(pixel_bytes, decompressed);
    }

    #[test]
    fn roundtrip_noise_mix_f32_f16_u32() {
        let channels = ChannelList::new(smallvec![
            ChannelDescription {
                sample_type: SampleType::F32,
                name: Default::default(),
                quantize_linearly: false,
                sampling: Vec2(1, 1),
            },
            ChannelDescription {
                sample_type: SampleType::F16,
                name: Default::default(),
                quantize_linearly: false,
                sampling: Vec2(1, 1),
            },
            ChannelDescription {
                sample_type: SampleType::U32,
                name: Default::default(),
                quantize_linearly: false,
                sampling: Vec2(1, 1),
            }
        ]);

        let rectangle = IntegerBounds {
            position: Vec2(-30, 100),
            size: Vec2(322, 731),
        };

        let (pixel_bytes, compressed, decompressed) =
            test_roundtrip_noise_with(channels, rectangle);

        assert_eq!(pixel_bytes.len(), 2353820);
        assert_eq!(compressed.len(), 2090578);
        assert_eq!(decompressed.len(), 2353820);
    }

    #[test]
    fn roundtrip_noise_mix_f32_f16_u32_tiny() {
        let channels = ChannelList::new(smallvec![
            ChannelDescription {
                sample_type: SampleType::F32,
                name: Default::default(),
                quantize_linearly: false,
                sampling: Vec2(1, 1),
            },
            ChannelDescription {
                sample_type: SampleType::F16,
                name: Default::default(),
                quantize_linearly: false,
                sampling: Vec2(1, 1),
            },
            ChannelDescription {
                sample_type: SampleType::U32,
                name: Default::default(),
                quantize_linearly: false,
                sampling: Vec2(1, 1),
            }
        ]);

        let rectangle = IntegerBounds {
            position: Vec2(0, 0),
            size: Vec2(3, 2),
        };

        let (pixel_bytes, compressed, decompressed) =
            test_roundtrip_noise_with(channels, rectangle);

        assert_eq!(pixel_bytes.len(), 60);
        assert_eq!(compressed.len(), 62);
        assert_eq!(decompressed.len(), 60);
    }

    #[test]
    fn border_on_multiview() {
        // This test is hard to reproduce, so we use the direct image.
        let path = "tests/images/valid/openexr/MultiView/Adjuster.exr";

        let read_image = read()
            .no_deep_data()
            .all_resolution_levels()
            .all_channels()
            .all_layers()
            .all_attributes()
            .non_parallel();

        let image = read_image.clone().from_file(path).unwrap();

        let mut tmp_bytes = Vec::new();
        image
            .write()
            .non_parallel()
            .to_buffered(std::io::Cursor::new(&mut tmp_bytes))
            .unwrap();

        let image2 = read_image
            .from_buffered(std::io::Cursor::new(tmp_bytes))
            .unwrap();

        image.assert_equals_result(&image2);
    }
}<|MERGE_RESOLUTION|>--- conflicted
+++ resolved
@@ -495,13 +495,8 @@
 
     // TODO do not convert endianness for f16-only images
     //      see https://github.com/AcademySoftwareFoundation/openexr/blob/3bd93f85bcb74c77255f28cdbb913fdbfbb39dfe/OpenEXR/IlmImf/ImfTiledOutputFile.cpp#L750-L842
-<<<<<<< HEAD
-    let uncompressed = super::convert_current_to_little_endian(uncompressed, channels, rectangle)?;
-    let uncompressed = uncompressed.as_slice(); // TODO no alloc
-=======
-    let uncompressed_le = super::convert_current_to_little_endian(uncompressed_ne, channels, rectangle);
+    let uncompressed_le = super::convert_current_to_little_endian(uncompressed_ne, channels, rectangle)?;
     let uncompressed_le = uncompressed_le.as_slice(); // TODO no alloc
->>>>>>> c3c2252e
 
     let mut channel_data = Vec::new();
 
